[![NPM version](https://badge.fury.io/js/tslint.svg)](http://badge.fury.io/js/tslint)
[![Downloads](http://img.shields.io/npm/dm/tslint.svg)](https://npmjs.org/package/tslint)
[![Circle CI](https://circleci.com/gh/palantir/tslint.svg?style=svg)](https://circleci.com/gh/palantir/tslint)
[![Join the chat at https://gitter.im/palantir/tslint](https://badges.gitter.im/Join%20Chat.svg)](https://gitter.im/palantir/tslint?utm_source=badge&utm_medium=badge&utm_campaign=pr-badge&utm_content=badge)

TSLint
======

An extensible linter for the TypeScript language.

Supports:

- custom rules
- custom formatters
- inline disabling / enabling of rules
- integration with [msbuild](https://github.com/joshuakgoldberg/tslint.msbuild), [grunt](https://github.com/palantir/grunt-tslint), [gulp](https://github.com/panuhorsmalahti/gulp-tslint), [atom](https://github.com/AtomLinter/linter-tslint), [eclipse](https://github.com/palantir/eclipse-tslint), [sublime](https://packagecontrol.io/packages/SublimeLinter-contrib-tslint), [vim](https://github.com/scrooloose/syntastic), [visual studio](https://visualstudiogallery.msdn.microsoft.com/6edc26d4-47d8-4987-82ee-7c820d79be1d), [vscode](https://marketplace.visualstudio.com/items?itemName=eg2.tslint), [webstorm](https://www.jetbrains.com/webstorm/help/tslint.html), and more

Table of Contents
------------

- [Installation](#installation)
- [Usage](#usage)
- [Core Rules](#core-rules)
- [Rule Flags](#rule-flags)
- [Custom Rules](#custom-rules)
- [Development](#development)
- [Creating a new release](#creating-a-new-release)


Installation
------------
<sup>[back to ToC &uarr;](#table-of-contents)</sup>

##### CLI

```
npm install -g tslint typescript
```

##### Library

```
npm install tslint typescript
```

##### Peer dependencies

`typescript` is a peer dependency of `tslint`. This allows you to update the compiler independently from the
linter. This also means that `tslint` will have to use the same version of `tsc` used to actually compile your sources.

Breaking changes in the latest dev release of `typescript@next` might break something in the linter if we haven't built against that release yet. If this happens to you, you can try:

1. picking up `tslint@next`, which may have some bugfixes not released in `tslint@latest`
   (see [release notes here](https://github.com/palantir/tslint/releases)).
2. rolling back `typescript` to a known working version.

Usage
-----
<sup>[back to ToC &uarr;](#table-of-contents)</sup>

Please ensure that the TypeScript source files compile correctly _before_ running the linter.

##### CLI

usage: `tslint [options] file ...`

Options:

```
-c, --config          configuration file
--force               return status code 0 even if there are lint errors
-h, --help            display detailed help
-i, --init            generate a tslint.json config file in the current working directory
-o, --out             output file
-r, --rules-dir       rules directory
-s, --formatters-dir  formatters directory
-e, --exclude         exclude globs from path expansion
-t, --format          output format (prose, json, verbose, pmd, msbuild, checkstyle)  [default: "prose"]
--test                test that tslint produces the correct output for the specified directory
-v, --version         current version
```

By default, configuration is loaded from `tslint.json`, if it exists in the current path, or the user's home directory, in that order.

tslint accepts the following command-line options:

```
-c, --config:
    The location of the configuration file that tslint will use to
    determine which rules are activated and what options to provide
    to the rules. If no option is specified, the config file named
    tslint.json is used, so long as it exists in the path.
    The format of the file is { rules: { /* rules list */ } },
    where /* rules list */ is a key: value comma-seperated list of
    rulename: rule-options pairs. Rule-options can be either a
    boolean true/false value denoting whether the rule is used or not,
    or a list [boolean, ...] where the boolean provides the same role
    as in the non-list case, and the rest of the list are options passed
    to the rule that will determine what it checks for (such as number
    of characters for the max-line-length rule, or what functions to ban
    for the ban rule).

-e, --exclude:
    A filename or glob which indicates files to exclude from linting.
    This option can be supplied multiple times if you need multiple
    globs to indicate which files to exclude.

--force:
    Return status code 0 even if there are any lint errors.
    Useful while running as npm script.

-i, --init:
    Generates a tslint.json config file in the current working directory.

-o, --out:
    A filename to output the results to. By default, tslint outputs to
    stdout, which is usually the console where you're running it from.

-r, --rules-dir:
    An additional rules directory, for user-created rules.
    tslint will always check its default rules directory, in
    node_modules/tslint/lib/rules, before checking the user-provided
    rules directory, so rules in the user-provided rules directory
    with the same name as the base rules will not be loaded.

-s, --formatters-dir:
    An additional formatters directory, for user-created formatters.
    Formatters are files that will format the tslint output, before
    writing it to stdout or the file passed in --out. The default
    directory, node_modules/tslint/build/formatters, will always be
    checked first, so user-created formatters with the same names
    as the base formatters will not be loaded.

-t, --format:
    The formatter to use to format the results of the linter before
    outputting it to stdout or the file passed in --out. The core
    formatters are prose (human readable), json (machine readable)
    and verbose. prose is the default if this option is not used.
    Other built-in options include pmd, msbuild, and checkstyle. Additonal
    formatters can be added and used if the --formatters-dir option is set.

--test:
    Runs tslint on the specified directory and checks if tslint's output matches
    the expected output in .lint files. Automatically loads the tslint.json file in the
    specified directory as the configuration file for the tests. See the
    full tslint documentation for more details on how this can be used to test custom rules.

-v, --version:
    The current version of tslint.

-h, --help:
    Prints this help message.
```

##### Library

```javascript
var fileName = "Specify file name";

var configuration = {
    rules: {
        "variable-name": true,
        "quotemark": [true, "double"]
    }
};

var options = {
    formatter: "json",
    configuration: configuration,
    rulesDirectory: "customRules/", // can be an array of directories
    formattersDirectory: "customFormatters/"
};

var Linter = require("tslint");
var fs = require("fs");
var contents = fs.readFileSync(fileName, "utf8");

var ll = new Linter(fileName, contents, options);
var result = ll.lint();
```

Core Rules
-----
<sup>[back to ToC &uarr;](#table-of-contents)</sup>

Core rules are included in the `tslint` package.

A sample configuration file with all options is available [here](https://github.com/palantir/tslint/blob/master/docs/sample.tslint.json).

* `align` enforces vertical alignment. Rule options:
  * `"parameters"` checks alignment of function parameters.
  * `"arguments"` checks alignment of function call arguments.
  * `"statements"` checks alignment of statements.
* `ban` bans the use of specific functions. Options are ["object", "function"] pairs that ban the use of object.function().
* `class-name` enforces PascalCased class and interface names.
* `comment-format` enforces rules for single-line comments. Rule options:
    * `"check-space"` enforces the rule that all single-line comments must begin with a space, as in `// comment`
        * note that comments starting with `///` are also allowed, for things such as `///<reference>`
    * `"check-lowercase"` enforces the rule that the first non-whitespace character of a comment must be lowercase, if applicable.
    * `"check-uppercase"` enforces the rule that the first non-whitespace character of a comment must be uppercase, if applicable.
* `curly` enforces braces for `if`/`for`/`do`/`while` statements.
* `eofline` enforces the file to end with a newline.
* `forin` enforces a `for ... in` statement to be filtered with an `if` statement.
* `indent` enforces indentation with tabs or spaces. Rule options (one is required):
    * `"tabs"` enforces consistent tabs.
    * `"spaces"` enforces consistent spaces.
* `interface-name` enforces the rule that interface names must begin with a capital 'I'
* `interface-name` enforces consistent internace name. Rule options:
    * `"always-prefix"` enforces interface names must have an 'I' prefix
    * `"never-prefix"` enforces interface name must not have an 'I' prefix
* `jsdoc-format` enforces basic format rules for jsdoc comments -- comments starting with `/**`
    * each line contains an asterisk and asterisks must be aligned
    * each asterisk must be followed by either a space or a newline (except for the first and the last)
    * the only characters before the asterisk on each line must be whitespace characters
    * one line comments must start with `/** ` and end with ` */`
* `label-position` enforces labels only on sensible statements.
* `label-undefined` checks that labels are defined before usage.
* `max-line-length` sets the maximum length of a line.
* `member-access` enforces using explicit visibility on class members
    * `"check-accessor"` enforces explicit visibility on get/set accessors (can only be public)
    * `"check-constructor"` enforces explicit visibility on constructors (can only be public)
* `member-ordering` enforces member ordering. Rule options:
    * `public-before-private` All public members must be declared before private members.
    * `static-before-instance` All static members must be declared before instance members.
    * `variables-before-functions` All member variables need to be declared before member functions.
       Member variables initialized to a function literal are treated as member functions.
* `new-parens` enforces parentheses when invoking a constructor via the new keyword.
* `no-angle-bracket-type-assertion` disallows usages of `<>` type assertions in favor of using the `as` keyword.
* `no-any` diallows usages of `any` as a type decoration.
* `no-arg` disallows access to `arguments.callee`.
* `no-bitwise` disallows bitwise operators.
* `no-conditional-assignment` disallows any type of assignment in any conditionals. This applies to `do-while`, `for`, `if`, and `while` statements.
* `no-consecutive-blank-lines` disallows having more than one blank line in a row in a file.
* `no-console` disallows access to the specified functions on `console`. Rule options are functions to ban on the console variable.
* `no-construct` disallows access to the constructors of `String`, `Number`, and `Boolean`.
* `no-constructor-vars` disallows the `public` and `private` modifiers for constructor parameters.
* `no-debugger` disallows `debugger` statements.
* `no-duplicate-key` disallows duplicate keys in object literals.
* `no-duplicate-variable` disallows duplicate variable declarations in the same block scope.
* `no-empty` disallows empty blocks.
* `no-eval` disallows `eval` function invocations.
* `no-inferrable-types` disallows explicit type declarations for variables or parameters initialized to a number, string, or boolean.
   * `ignore-params` allows specifying an inferrable type as a function param
* `no-internal-module` disallows internal `module` (use `namespace` instead).
* `no-invalid-this` disallows using the `this` keyword outside of classes.
<<<<<<< HEAD
    * `no-this-in-function-in-method` disallows using the `this` keyword in functions within class methods.
=======
    * `check-function-in-method` disallows using the `this` keyword in functions within class methods.
>>>>>>> e4deab7c
* `no-namespace` disallows both internal `module`s and `namespace`, but allows ES6-style external modules.
    * `allow-declarations` allows `declare namespace ... {}` to describe external APIs.
* `no-null-keyword` disallows use of the `null` keyword literal.
* `no-reference` disallows `/// <reference path=>` imports (use ES6-style imports instead).
* `no-require-imports` disallows invocation of `require()` (use ES6-style imports instead).
* `no-shadowed-variable` disallows shadowed variable declarations.
* `no-string-literal` disallows object access via string literals.
* `no-switch-case-fall-through` disallows falling through case statements. As of TypeScript version 1.8, this rule can be enabled within the compiler by passing the `--noFallthroughCasesInSwitch` flag.
* `no-trailing-whitespace` disallows trailing whitespace at the end of a line.
* `no-unreachable` disallows unreachable code after `break`, `catch`, `throw`, and `return` statements. This rule is supported and enforced by default within the TypeScript compiler since version 1.8.
* `no-unused-expression` disallows unused expression statements, that is, expression statements that are not assignments or function invocations (and thus no-ops).
* `no-unused-variable` disallows unused imports, variables, functions and private class members. Rule options:
    * `"check-parameters"` disallows unused function and constructor parameters.
        * NOTE: this option is experimental and does not work with classes that use abstract method declarations, among other things. Use at your own risk.
    * `"react"` relaxes the rule for a namespace import named `React` (from either the module `"react"` or `"react/addons"`). Any JSX expression in the file will be treated as a usage of `React` (because it expands to `React.createElement`).
    * `{"ignore-pattern": "pattern"}` where pattern is a case-sensitive regexp. Variable names that match the pattern will be ignored.
* `no-use-before-declare` disallows usage of variables before their declaration.
* `no-var-keyword` disallows usage of the `var` keyword, use `let` or `const` instead.
* `no-var-requires` disallows the use of require statements except in import statements, banning the use of forms such as `var module = require("module")`.
* `object-literal-sort-keys` checks that keys in object literals are declared in alphabetical order (useful to prevent merge conflicts).
* `one-line` enforces the specified tokens to be on the same line as the expression preceding it. Rule options:
  * `"check-catch"` checks that `catch` is on the same line as the closing brace for `try`.
  * `"check-else"` checks that `else` is on the same line as the closing brace for `if`.
  * `"check-finally"` checks that `finally` is on the same line as the closing brace for the preceding `try` or `catch`.
  * `"check-open-brace"` checks that an open brace falls on the same line as its preceding expression.
  * `"check-whitespace"` checks preceding whitespace for the specified tokens.
* `one-variable-per-declaration` disallows multiple variable definitions in the same statement.
<<<<<<< HEAD
=======
  * `"ignore-for-loop"` allows multiple variable definitions in for loop statement.
>>>>>>> e4deab7c
* `quotemark` enforces consistent single or double quoted string literals. Rule options (at least one of `"double"` or `"single"` is required):
    * `"single"` enforces single quotes.
    * `"double"` enforces double quotes.
    * `"jsx-single"` enforces single quotes for JSX attributes.
    * `"jsx-double"` enforces double quotes for JSX attributes.
    * `"avoid-escape"` allows you to use the "other" quotemark in cases where escaping would normally be required. For example, `[true, "double", "avoid-escape"]` would not report a failure on the string literal `'Hello "World"'`.
* `radix` enforces the radix parameter of `parseInt`.
* `semicolon` enforces consistent semicolon usage at the end of every statement. Rule options:
    * `"always"` enforces semicolons at the end of every statement.
    * `"never"` disallows semicolons at the end of every statement except for when they are necessary.
* `switch-default` enforces a `default` case in `switch` statements.
* `trailing-comma` enforces or disallows trailing comma within array and object literals, destructuring assignment and named imports.
  Each rule option requires a value of `"always"` or `"never"`. Rule options:
    * `"multiline"` checks multi-line object literals.
    * `"singleline"` checks single-line object literals.
* `triple-equals` enforces `===` and `!==` in favor of `==` and `!=`.
    * `"allow-null-check"` allows `==` and `!=` when comparing to `null`.
    * `"allow-undefined-check"` allows `==` and `!=` when comparing to `undefined`.
* `typedef` enforces type definitions to exist. Rule options:
    * `"call-signature"` checks return type of functions.
    * `"parameter"` checks type specifier of function parameters for non-arrow functions.
    * `"arrow-parameter"` checks type specifier of function parameters for arrow functions.
    * `"property-declaration"` checks return types of interface properties.
    * `"variable-declaration"` checks variable declarations.
    * `"member-variable-declaration"` checks member variable declarations.
* `typedef-whitespace` enforces spacing whitespace for type definitions. Each rule option requires a value of `"nospace"`,
  `"onespace"` or `"space"` to require no space, exactly one or at least one space before or after the type specifier's
  colon. You can specify two objects containing the five options. The first one describes the left, the second one the
  right hand side of the typedef colon. To omit checks for either side, omit the second object or pass an empty object
  for the first. Rule options:
    * `"call-signature"` checks return type of functions.
    * `"index-signature"` checks index type specifier of indexers.
    * `"parameter"` checks function parameters.
    * `"property-declaration"` checks object property declarations.
    * `"variable-declaration"` checks variable declaration.
* `use-isnan` enforces that you use the isNaN() function to check for NaN references instead of a comparison to the NaN constant.
* `use-strict` enforces ECMAScript 5's strict mode.
    * `check-module` checks that all top-level modules are using strict mode.
    * `check-function` checks that all top-level functions are using strict mode.
* `variable-name` checks variables names for various errors.  Rule options:
  * `"check-format"`: allows only camelCased or UPPER_CASED variable names
    * `"allow-leading-underscore"` allows underscores at the beginning.
    * `"allow-trailing-underscore"` allows underscores at the end.
    * `"allow-pascal-case"` allows PascalCase in addition to camelCase.
  * `"ban-keywords"`: disallows the use of certain TypeScript keywords (`any`, `Number`, `number`, `String`, `string`, `Boolean`, `boolean`, `undefined`) as variable or parameter names.
* `whitespace` enforces spacing whitespace. Rule options:
  * `"check-branch"` checks branching statements (`if`/`else`/`for`/`while`) are followed by whitespace.
  * `"check-decl"`checks that variable declarations have whitespace around the equals token.
  * `"check-operator"` checks for whitespace around operator tokens.
  * `"check-module"` checks for whitespace in import & export statements.
  * `"check-separator"` checks for whitespace after separator tokens (`,`/`;`).
  * `"check-type"` checks for whitespace before a variable type specification.
  * `"check-typecast"` checks for whitespace between a typecast and its target.

Rule Flags
-----
<sup>[back to ToC &uarr;](#table-of-contents)</sup>

You may enable/disable TSLint or a subset of rules within certain lines of a file with the following comment rule flags:

* `/* tslint:disable */` - Disable all rules for the rest of the file
* `/* tslint:enable */` - Enable all rules for the rest of the file
* `/* tslint:disable:rule1 rule2 rule3... */` - Disable the listed rules for the rest of the file
* `/* tslint:enable:rule1 rule2 rule3... */` - Enable the listed rules for the rest of the file
* `// tslint:disable-next-line` - Disables all rules for the following line
* `someCode(); // tslint:disable-line` - Disables all rules for the current line
* `// tslint:disable-next-line:rule1 rule2 rule3...` - Disables the listed rules for the next line
* etc.

Rules flags enable or disable rules as they are parsed. Disabling an already disabled rule or enabling an already enabled rule has no effect.

For example, imagine the directive `/* tslint:disable */` on the first line of a file, `/* tslint:enable:ban class-name */` on the 10th line and `/* tslint:enable */` on the 20th. No rules will be checked between the 1st and 10th lines, only the `ban` and `class-name` rules will be checked between the 10th and 20th, and all rules will be checked for the remainder of the file.

Custom Rules
------------
<sup>[back to ToC &uarr;](#table-of-contents)</sup>

#### Custom rule sets from the community

If we don't have all the rules you're looking for, you can either write your own custom rules or use custom rules that others have developed. The repos below are a good source of custom rules:

- [ESLint rules for TSLint](https://github.com/buzinas/tslint-eslint-rules) - Improve your TSLint with the missing ESLint Rules
- [tslint-microsoft-contrib](https://github.com/Microsoft/tslint-microsoft-contrib) - A set of TSLint rules used on some Microsoft projects
- [codelyzer](https://github.com/mgechev/codelyzer) - A set of tslint rules for static code analysis of Angular 2 TypeScript projects

#### Writing custom rules

TSLint ships with a set of core rules that can be configured. However, users are also allowed to write their own rules, which allows them to enforce specific behavior not covered by the core of TSLint. TSLint's internal rules are itself written to be pluggable, so adding a new rule is as simple as creating a new rule file named by convention. New rules can be written in either TypeScript or Javascript; if written in TypeScript, the code must be compiled to Javascript before invoking TSLint.

Rule names are always camel-cased and *must* contain the suffix `Rule`. Let us take the example of how to write a new rule to forbid all import statements (you know, *for science*). Let us name the rule file `noImportsRule.ts`. Rules can be referenced in `tslint.json` in their kebab-case forms, so `"no-imports": true` would turn on the rule.

Now, let us first write the rule in TypeScript. A few things to note:
- We import `tslint/lib/lint` to get the whole `Lint` namespace instead of just the `Linter` class.
- The exported class must always be named `Rule` and extend from `Lint.Rules.AbstractRule`.

```typescript
import * as ts from "typescript";
import * as Lint from "tslint/lib/lint";

export class Rule extends Lint.Rules.AbstractRule {
    public static FAILURE_STRING = "import statement forbidden";

    public apply(sourceFile: ts.SourceFile): Lint.RuleFailure[] {
        return this.applyWithWalker(new NoImportsWalker(sourceFile, this.getOptions()));
    }
}

// The walker takes care of all the work.
class NoImportsWalker extends Lint.RuleWalker {
    public visitImportDeclaration(node: ts.ImportDeclaration) {
        // create a failure at the current position
        this.addFailure(this.createFailure(node.getStart(), node.getWidth(), Rule.FAILURE_STRING));

        // call the base version of this visitor to actually parse this node
        super.visitImportDeclaration(node);
    }
}
```

Given a walker, TypeScript's parser visits the AST using the visitor pattern. So the rule walkers only need to override the appropriate visitor methods to enforce its checks. For reference, the base walker can be found in [syntaxWalker.ts](https://github.com/palantir/tslint/blob/master/src/language/walker/syntaxWalker.ts).

We still need to hook up this new rule to TSLint. First make sure to compile `noImportsRule.ts`:

```bash
tsc -m commonjs --noImplicitAny noImportsRule.ts node_modules/tslint/lib/tslint.d.ts
```

Then, if using the CLI, provide the directory that contains this rule as an option to `--rules-dir`. If using TSLint as a library or via `grunt-tslint`, the `options` hash must contain `"rulesDirectory": "..."`. If you run the linter, you'll see that we have now successfully banned all import statements via TSLint!

Final notes:

- Core rules cannot be overwritten with a custom implementation.
- Custom rules can also take in options just like core rules (retrieved via `this.getOptions()`).

Custom Formatters
-----------------
<sup>[back to ToC &uarr;](#table-of-contents)</sup>

Just like rules, additional formatters can also be supplied to TSLint via `--formatters-dir` on the CLI or `formattersDirectory` option on the library or `grunt-tslint`. Writing a new formatter is simpler than writing a new rule, as shown in the JSON formatter's code.

```typescript
import * as ts from "typescript";
import * as Lint from "tslint/lib/lint";

export class Formatter extends Lint.Formatters.AbstractFormatter {
    public format(failures: Lint.RuleFailure[]): string {
        var failuresJSON = failures.map((failure: Lint.RuleFailure) => failure.toJson());
        return JSON.stringify(failuresJSON);
    }
}
```

Such custom formatters can also be written in JavaScript. Formatter files are always named with the suffix `Formatter` and referenced from TSLint without their suffix.

Development
-----------
<sup>[back to ToC &uarr;](#table-of-contents)</sup>

#### Quick Start

```bash
git clone git@github.com:palantir/tslint.git
npm install
grunt
```

#### `next` branch

The [`next` branch of this repo](https://github.com/palantir/tslint/tree/next) tracks the latest TypeScript compiler
nightly release as a `devDependency`. This allows you to develop the linter and its rules against the latest features of the
language. Releases from this branch are published to npm with the `next` dist-tag, so you may install the latest dev
version of TSLint via `npm install tslint@next`.

Creating a new release
----------------------
<sup>[back to ToC &uarr;](#table-of-contents)</sup>

1. Bump the version number in `package.json` and `src/tslint.ts`
2. Add release notes in `CHANGELOG.md`
3. Run `grunt` to build the latest sources
4. Commit with message `Prepare release <version>`
5. Run `npm publish`
6. Create a git tag for the new release and push it ([see existing tags here](https://github.com/palantir/tslint/tags))<|MERGE_RESOLUTION|>--- conflicted
+++ resolved
@@ -243,11 +243,7 @@
    * `ignore-params` allows specifying an inferrable type as a function param
 * `no-internal-module` disallows internal `module` (use `namespace` instead).
 * `no-invalid-this` disallows using the `this` keyword outside of classes.
-<<<<<<< HEAD
-    * `no-this-in-function-in-method` disallows using the `this` keyword in functions within class methods.
-=======
     * `check-function-in-method` disallows using the `this` keyword in functions within class methods.
->>>>>>> e4deab7c
 * `no-namespace` disallows both internal `module`s and `namespace`, but allows ES6-style external modules.
     * `allow-declarations` allows `declare namespace ... {}` to describe external APIs.
 * `no-null-keyword` disallows use of the `null` keyword literal.
@@ -275,10 +271,7 @@
   * `"check-open-brace"` checks that an open brace falls on the same line as its preceding expression.
   * `"check-whitespace"` checks preceding whitespace for the specified tokens.
 * `one-variable-per-declaration` disallows multiple variable definitions in the same statement.
-<<<<<<< HEAD
-=======
   * `"ignore-for-loop"` allows multiple variable definitions in for loop statement.
->>>>>>> e4deab7c
 * `quotemark` enforces consistent single or double quoted string literals. Rule options (at least one of `"double"` or `"single"` is required):
     * `"single"` enforces single quotes.
     * `"double"` enforces double quotes.
