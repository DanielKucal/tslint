--- conflicted
+++ resolved
@@ -71,11 +71,10 @@
     }
 
     public isEnabled(): boolean {
-        return super.isEnabled() && (this.ruleArguments[0] === true || this.ruleArguments[0]);
+        return super.isEnabled() && (this.ruleArguments[0] === true || this.ruleArguments[0]) as number > 0;
     }
 
     public apply(sourceFile: ts.SourceFile): Lint.RuleFailure[] {
-<<<<<<< HEAD
         const argument = this.ruleArguments[1] || this.ruleArguments[0];
         const options = {
             ignorePattern: (typeof argument === "object") ? new RegExp(argument["ignore-pattern"]) : undefined,
@@ -83,9 +82,6 @@
                 : parseInt(argument.limit, 10),
         };
         return this.applyWithFunction(sourceFile, walk, options);
-=======
-        return this.applyWithFunction(sourceFile, walk, this.ruleArguments[0] as number);
->>>>>>> 404c06a0
     }
 }
 
