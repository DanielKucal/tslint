Change Log
===

<<<<<<< HEAD
=======
v3.15.1
---
* Enabled additional rules in `tslint:latest` configuration (#1506)

v3.15.0
---
* Stable release containing changes from the last dev release (v3.15.0-dev.0)

>>>>>>> 439d7401
v3.15.0-dev.0
---
* [enhancement] Rules can automatically fix errors (#1423)
* [enhancement] Better error messages for invalid source files (#1480)
* [new-rule] `adjacent-overload-signatures` rule (#1426)
<<<<<<< HEAD
* [new-rule] `file-header` rule (#1411)
=======
* [new-rule] `file-header` rule (#1441)
>>>>>>> 439d7401
* [new-rule] `object-literal-shorthand` rule (#1488)
* [new-rule-option] `allow-declarations` option for `only-arrow-functions` rule (#1452)
* [new-rule-option] `import-sources-order` option for `ordered-imports` rule (#1466)
* [bugfix] `arrow-parens` rule handles async and generics (#1446, #1479)
* [bugfix] `comment-format` rule ignores tslint control comments (#1473)
* [bugfix] Fix `no-shadowed-variable` rule false positives (#1482)

Thanks to our contributors!
* @apacala
* @danvk
* @DovydasNavickas
* @glen-84
* @IllusionMH
* @JoshuaKGoldberg
* @markwongsk
* @rakatyal
* @rhysd
* @ScottSWu
* @YuichiNukiyama

v3.14.0
---
* Stable release containing changes from the last dev releases (v3.14.0-dev.0, v3.14.0-dev.1)

v3.14.0-dev.1
---
* [new-rule] `arrow-parens` rule (#777)
* [new-rule] `max-file-line-count` rule (#1360)
* [new-rule] `no-unsafe-finally` rule (#1349)
* [new-rule] `no-for-in-array` rule (#1380)
* [new-rule] `object-literal-key-quotes` rule (#1364)
* [enhancement] Better `ban` rule failure messages (#1385)
* [enhancement] New stylish formatter (#1406)

Thanks to our contributors!
* @chrismbarr
* @danvk
* @gjuchault
* @lowkay
* @ScottSWu
* @YuichiNukiyama

v3.14.0-dev.0
---
* [enhancement] Add optional type information to rules (#1323)

Thanks to our contributors!
* @ScottSWu

v3.13.0
---
* Stable release containing changes from the last dev release (v3.13.0-dev.0)

v3.13.0-dev.0
---
* [new-rule] `ordered-imports` rule (#1325)
* [enhancement] MPEG transport stream files are ignored by the CLI (#1357)

Thanks to our contributors!
* @chrismbarr
* @corydeppen
* @danvk
* @janaagaard75
* @mprobst

v3.12.0-dev.2
---
* [enhancement] Support TypeScript v2.0.0-dev builds

v3.12.1
---
* Stable release containing changes from the last dev release (v3.12.0-dev.1)

v3.12.0-dev.1
---
* [bugfix] Fix null reference bug in typedef rule (#1345)

v3.12.0
---
* Stable release containing changes from the last dev release (v3.12.0-dev.0)

v3.12.0-dev.0
---
* [new-rule] `only-arrow-functions` rule (#1318)
* [new-rule] `no-unused-new` rule (#1316)
* [new-rule-option] `arrow-call-signature` option for `typedef` rule (#1284)
* [enhancement] Metadata for every rule (#1311)
* [enhancement] `typedef` rule is more flexible about the location of typedefs for arrow functions (#1176)
* [enhancement] Failure messages are clearer and more consistent for many rules (#1303, #1307, #1309)
* [bugfix] `no-consecutive-blank-lines` now handles lines with only whitespace correctly (#1249)
* [bugfix] Correctly load `.json` config files that have a BOM (#1338)

Thanks to our contributors!
* @allannienhuis
* @arnaudvalle
* @bencoveney
* @chrismbarr
* @corydeppen
* @HamletDRC
* @JoshuaKGoldberg
* @timbrown81
* @tomduncalf
* @YuichiNukiyama

v3.11.0
---
* Stable release containing changes from the last dev release (v3.11.0-dev.0)

v3.11.0-dev.0
---
* [new-rule] `linebreak-style` rule (#123)
* [new-rule] `no-mergeable-namespace` rule (#843)
* [enhancement] Add built-in configurations (#1261)
* [enhancement] New vso formatter (#1281)
* [new-rule-option] `ignore-interfaces` option for `semicolon` rule (#1233)
* [bugfix] `no-default-export` rule handles more default export cases (#1241)

Thanks to our contributors!
* @cgwrench
* @HamletDRC
* @lijunle
* @paldepind
* @patsissons
* @schmuli
* @YuichiNukiyama

v3.10.2
---
* Stable release containing changes from the last dev release (v3.10.0-dev.2)

v3.10.0-dev.2
---
* [bugfix] `member-ordering` rule doesn't crash on methods in class expressions (#1252)
* [bugfix] `ban` rule handles chained methods appropriately (#1234)

Thanks to our contributors!
* @marines

v3.10.1
---
* Stable release containing changes from the last dev release (v3.10.0-dev.1)

v3.10.0-dev.1
---
* [bugfix] `member-ordering` rule doesn't crash on methods in object literals (#1243)

v3.10.0
---
* Stable release containing changes from the last dev release (v3.10.0-dev.0)

v3.10.0-dev.0
---
* [new-rule] `new-parens` rule (#1177)
* [new-rule] `no-default-export` rule (#1182)
* [new-rule-option] `order: ...` option for `member-ordering` rule (#1208)
* [new-rule-option] "ignore-for-loop" option for `one-variable-per-declaration` rule (#1204)
* [enhancement] "no-this-in-function-in-method" option renamed to "check-function-in-method" (#1203)
* [bugfix] `semicolon` rule checks export statements (#1155)

Thanks to our contributors!
* @chrismbarr
* @HamletDRC
* @larshp
* @patsissons
* @YuichiNukiyama

v3.9.0
---
* Stable release containing changes from the last dev release (v3.9.0-dev.0)

v3.9.0-dev.0
---
* [new-rule] `no-namespace` rule (#1133)
* [new-rule] `one-variable-per-declaration` rule (#525)
* [new-rule-option] "ignore-params" option for `no-inferrable-types` rule (#1190)
* [new-rule-option] "no-this-in-function-in-method" option for `no-invalid-this` rule (#1179)
* [enhancement] Single line enable/disable comments (#144)
* [enhancement] Resolve `extends` packages relative to location of configuration file (#1171)
* [enhancement] `Linter` class will throw an error if configuration is of an invalid type (#1167)
* [bugfix] `use-isnan` allows assaignments to `NaN` (#1054)
* [bugfix] `no-unreachable` handles allows hoisted type aliases (#564)
* [bugfix] `member-ordering` rule now checks constructors (#1158)
* [bugfix] `--test` CLI command works correctly with specifiying custom rules (#1195)

Thanks to our contributors!
* @abierbaum
* @HamletDRC
* @inthemill
* @janslow
* @JoshuaKGoldberg
* @mprobst
* @patsissions
* @YuichiNukiyama

v3.8.1
---
* Stable release containing changes from the last dev release (v3.8.0-dev.1)

v3.8.0-dev.1
---
* [bugfix] Allow JS directives at the start of constructors, getters, and setters (#1159)
* [bugfix] Remove accidentally included performance profiles from published NPM artifact (#1160)

v3.8.0
---
* Stable release containing changes from the last dev release (v3.8.0-dev.0)

v3.8.0-dev.0
---
* [new-rule] `no-invalid-this` rule (#1105)
* [new-rule] `use-isnan` rule (#1054)
* [new-rule] `no-reference` rule (#1139)
* [new-rule-option] "allow-pascal-case" option for `variable-name` rule (#1079)
* [enhancement] Comments now allowed in `tslint.json` files (#1129)
* [enhancement] Smarter `trailing-comma` behavior (#1122)
* [enhancement] `semicolon` rule more lenient with arrow-function class members (#1076)
* [enhancement] Allow enabling/disabling rules with `//` comments (#1134)
* [enhancement] New checkstyle formatter (#250)
* [enhancement] Clearer message for `no-var-keyword` rule (#1124)
* [bugfix] Loaded configurations are not cached (#1128)
* [bugfix] Allow JS directives at the start of class methods (#1144)

Thanks to our contributors!
* @AndyMoreland
* @chrismbarr
* @HamletDRC
* @JoshuaKGoldberg
* @sshev
* @unional

v3.7.4
---
* Stable release containing changes from the last dev release (v3.7.0-dev.5)

v3.7.0-dev.5
---
* [bugfix] Allow JS directives in namespaces (#1115)

v3.7.3
---
* Stable release containing changes from the last dev release (v3.7.0-dev.4)

v3.7.0-dev.4
---
* [bugfix] Downgrade `findup-sync` dependency (#1108)

v3.7.2
---
* Stable release containing changes from the last dev release (v3.7.0-dev.3)

v3.7.0-dev.3
---
* [bugfix] `findConfigurationPath` always returns an absolute path (#1093)
* [bugfix] Update `findup-sync` dependency (#1080)
* [bugfix] `declare global` no longer triggers `no-internal-module` rule (#1069)
* [bugfix] Valid JS directives no longer trigger `no-unused-expression` rule (#1050)

v3.7.1
---
* Stable release containing changes from the last dev release

v3.7.0-dev.2
---
* [bugfix] Improve handling of paths provided via the -c CLI option (#1083)

v3.7.0
---
* Stable release containing changes from the last dev release

v3.7.0-dev.1
---
* [enhancement] `extends` field for `tslint.json` files (#997)
* [enhancement] `--force` CLI option (#1059)
* [enhancement] Improve how `Linter` class handles configurations with a `rulesDirectory` field (#1035)
* [new-rule] `no-angle-bracket-type-assertion` rule (#639)
* [new-rule-option] "allow-undefined-check" option for `triple-equals` rule (#602)
* [new-rule-option] "always-prefix" and "never-prefix" option for `interface-name` rule (#512)

Thanks to our contributors!
* @Arnavion
* @chrismbarr
* @ChrisPearce
* @JoshuaKGoldberg
* @patsissonso
* @sasidhar
* @unional
* @vvakame

v3.6.0
---
* Stable release containing changes from the last dev release

v3.6.0-dev.1
---
* [enhancement] Add `--exclude` CLI option (#915)
* [bugfix] Fix `no-shadowed-variable` rule handling of standalone blocks (#1021)
* [deprecation] Configuration through `package.json` files (#1020)
* [API] Export additional configuration methods from top-level "tslint" module (#1009)

Thanks to our contributors!
* @blakeembrey
* @hamhut1066
* @meowtec

v3.5.0
---
* Stable release containing changes from the last dev release

v3.5.0-dev.1
---
* [new-rule-option] "ignore-pattern" option for `no-unused-variable` rule (#314)
* [bugfix] Fix occassional crash in `no-string-literal` rule (#906)
* [enhancement] Tweak behavior of `member-ordering` rule with regards to arrow function types in interfaces (#226)

Thanks to our contributors!
* @arusakov
* @Pajn

v3.4.0
---
* Stable release containing changes from the last two dev releases

v3.4.0-dev.2
---
* [new-rule-option] "arrow-parameter" option for `typedef` rule (#333)
* [new-rule-option] "never" option for `semicolon` rule (#363)
* [new-rule-option] "onespace" setting for `typedef-whitespace` rule (#888)
* [new-rule-option] `typedef-whitespace` rule can now check spacing on right side of typdef colon (#888)
* [enhancement] `member-ordering` rule treats arrow functions as methods (#226)
* [bugfix] Handle spaces before typedefs correctly in `typedef-whitespace` rule (#955)
* [bugfix] `label-position` rule now allows labels on `for-of` loops (#959)

Thanks to our contributors!
* @b0r3as
* @ChaseMoskal
* @Pajn
* @pe8ter
* @tomduncalf

v3.4.0-dev.1
---
* [enhancement] Revamped testing system (#620)
  * Writing tests for rules is now much simpler with a linter DSL.
    See exisitng tests in `test/rules/**/*.ts.lint` for examples.
* [enhancement] New msbuild formatter (#947)
* [bugfix] Fix handling of multiline literals in `trailing-comma` rule (#856)
* [bugfix] `one-line` rule correctly checks space between `catch` and opening brace (#925)
* [bugfix] `one-line` rule correctly checks multiline variable declarations (#935)
* [new-rule-option] New option `check-finally` for `one-line` rule (#925)
* __BREAKING CHANGES__
  * [bugfix] Report error when a rule in the config file is not found (#598)

Thanks to our contributors!
* @mmv
* @pe8ter

v3.3.0
---
* [bugfix] Tweak TSLint build so TSLint works with typescript@next (#926)

v3.3.0-dev.1
---
* [bugfix] Correctly handle more than one custom rules directory (#928)

v3.2.2
---
* Stable release containing changes from the last dev release

v3.2.2-dev.1
---
* [enhancement] Throw an error if a path to a directory of custom rules is invalid (#910)
* [new-rule-option] "jsx-single" and "jsx-double" options for `quotemark` rule (#673)
* [bugfix] Handle paths to directories of custom rules more accurately
* [bugfix] `no-unused-expression` rule handles `await` statements correctly (#887)

v3.2.1
---
* Stable release containing changes from the last dev release

v3.2.1-dev.1
---
* [enhancement] automatically generate a `tslint.json` file with new `--init` CLI command (#717)
* [bugfix] `no-var-keyword` rule detects the use of `var` in all types of `for` loops (#855)

v3.2.0
---
* Stable release containing changes from last two dev releases

v3.2.0-dev.2
---
* [bugfix] formatters are now exported correctly to work with TS 1.8 (#863)

v3.2.0-dev.1
---
* [bugfix] fixed bug in how custom rules directories are registered (#844)
* [enhancement] better support for globs in CLI (#827)
* [new-rule] `no-null-keyword` rule (#722)

v3.1.1
---
* Bump TypeScript peer dependency to `>= 1.7.3` due to `const enum` incompatibility (#832)

v3.1.0
---
* [bugfix] build with TS v1.7.3 to fix null pointer exception (#832)
* [bugfix] fixed false positive in `no-require-imports` rule (#816)

v3.1.0-dev.1
---
* [bugfix] fixed `no-shadowed-variable` false positives when handling destructuring in function params (#727)
* [enhancement] `rulesDirectory` in `tslint.json` now supports multiple file paths (#795)

v3.0.0
---
* [bugfix] `member-access` rule now handles object literals and get/set accessors properly (#801)
    * New rule options: `check-accessor` and `check-constructor`
* All the changes from the following releases, including some **breaking changes**:
    * `3.0.0-dev.3`
    * `3.0.0-dev.2`
    * `3.0.0-dev.1`
    * `2.6.0-dev.2`
    * `2.6.0-dev.1`

v3.0.0-dev.3
---
* TypeScript is now a peerDependency (#791)
* [bugfix] `no-unused-variable` rule with `react` option works with self-closing JSX tags (#776)
* [bugfix] `use-strict` bugfix (#544)

v3.0.0-dev.2
---
* [new-rule-option] "react" option for `no-unused-variable` rule (#698, #725)
* [bugfix] Fix how `Linter` is exported from "tslint" module (#760)
* [bugfix] `no-use-before-declare` rule doesn't crash on uncompilable code (#763)

v3.0.0-dev.1
---
* **BREAKING CHANGES**
    * Rearchitect TSLint to use external modules instead of merged namespaces (#726)
        * Dependencies need to be handled differently now by custom rules and formatters
        * See the [PR](https://github.com/palantir/tslint/pull/726) for full details about this change
    * `no-trailing-comma` rule removed, it is replaced by the `trailing-comma` rule (#687)
    * Rename `sort-object-literal-keys` rule to `object-literal-sort-keys` (#304, #537)
    * `Lint.abstract()` has been removed (#700)
* [new-rule] `trailing-comma` rule (#557, #687)
* [new-rule-option] "ban-keywords" option for `variable-name` rule (#735, #748)
* [bugfix] `typedef` rule now handles `for-of` loops correctly (#743)
* [bugfix] Handle tslint.json utf-8 files which have a BOM correctly (#90)

v2.6.0-dev.2
---
* Upgrade TypeScript compiler to `v1.7.0-dev.20151003`
* [bugfix] `no-unused-expression` rule now handles yield expressions properly (#706)

v2.6.0-dev.1
---
* Upgrade TypeScript compiler to `v1.7.0-dev.20150924`

v2.5.1
---
* [new-rule] no-inferrable-types rule (#676)
* [new-rule-option] "avoid-escape" option for quotemark rule (#543)
* [bugfix] type declaration for tslint external module #686
* [enhancement] `AbstractRule` and `AbstractFormatter` are now abstract classes (#631)
    * Note: `Lint.abstract()` is now deprecated

v2.5.0
---
* Use TypeScript compiler `v1.6.2`
* [bugfixes] #637, #642, #650, #652
* [bugfixes] fix various false positives in `no-unused-variable` rule (#570, #613, #663)
* Update project setup for latest VSCode (#662)

v2.5.0-beta
---
* Use TypeScript compiler `v1.6.0-beta`
* [bugfix] Fix `no-internal-module` false positives on nested namespaces (#600)
* [docs] Add documentation for `sort-object-literal-keys` rule

v2.5.0-dev.5
---
* Upgrade TypeScript compiler to `v1.7.0-dev.20150828`
* [bugfix] Handle .tsx files appropriately (#597, #558)

v2.5.0-dev.4
---
* Upgrade TypeScript compiler to `v1.6.0-dev.20150825`

v2.5.0-dev.3
---
* Upgrade TypeScript compiler to `v1.6.0-dev.20150821`

v2.5.0-dev.2
---
* Upgrade TypeScript compiler to `v1.6.0-dev.20150811`
* [bug] fix `whitespace` false positive in JSX elements (#559)

v2.5.0-dev.1
---
* Upgrade TypeScript compiler to `v1.6.0-dev.20150805`
* [enhancement] Support `.tsx` syntax (#490)

v2.4.5
---
* [bugfix] fix false positives on `no-shadowed-variable` rule (#500)
* [enhancement] add `allow-trailing-underscore` option to `variable-name` rule

v2.4.4
---
* [bugfix] remove "typescript" block from package.json (#606)

v2.4.3
---
* [new-rule] `no-conditional-assignment` (#507)
* [new-rule] `member-access` (#552)
* [new-rule] `no-internal-module` (#513)
* [bugfix] small fixes to `sample.tslint.json` (#545)
* [bugfix] fix README docs for quotemark and indent (#523)
* [enhancement] update `findup-sync` and `underscore.string` dependencies
* [enhancement] add `"typescript"` field to `package.json` (#560)
* [enhancement] small improvements to CLI help text
* [enhancement] expose raw failures array in the JS API (#477)

v2.4.2
---
* [bug] remove npm-shrinkwrap.json from the published package

v2.4.0
---
* Upgraded Typescript compiler to 1.5.3
* [bugs] #332, #493, #509, #483
* [bug] fix error message in `no-var-keyword` rule
* [enhancement] CI tests are now run on node v0.12 in addition to v0.10
* **BREAKING**
    * `-f` option removed from CLI

v2.3.1-beta
---
* [bugs] #137 #434 #451 #456
* [new-rule] `no-require-imports` disallows `require()` style imports
* [new-rule] `no-shadowed-variable` moves over shadowed variable checking from `no-duplicate-variable` into its own rule
* **BREAKING**
    * `no-duplicate-variable` now only checks for duplicates within the same block scope; enable `no-shadowed-variable` to get duplicate-variable checking across block scopes
* [enhancement] `no-duplicate-variable`, `no-shadowed-variable`, and `no-use-before-declare` now support ES6 destructuring
* [enhancement] tslint CLI now uses a default configuration if no config file is found

v2.3.0-beta
---
* [bugs] #401 #367 #324 #352
* [new-rule] `no-var-keyword` disallows `var` in favor of `let` and `const`
* [new-rule] `sort-object-literal-keys` forces object-literal keys to be sorted alphabetically
* Add support for ES6 destructuring and module syntax (affects `variable-name`, `no-use-before-declare`, `whitespace` and `no-unused-variable`)
* Add support for ES6 for-of and spread operator syntax
* Use tsconfig.json & JSCS in the build system

v2.2.0-beta
---
* Upgraded Typescript compiler to 1.5.0-beta
* **BREAKING CHANGES**
    * due to changes to the typescript compiler API, old custom rules may no longer work and may need to be rewritten
    * the JSON formatter's line and character positions are now back to being 0-indexed instead of 1-indexed
* [bugs] #328 #334 #319 #351 #365 #254
* [bug] fixes for tslint behavior around template strings (fixes #357, #349, #332, and more)
* [new-rule] `align` rule now enforces vertical alignment on parameters, arguments, and statements
* [new-rule] `switch-default` enforces a `default` case in `switch` statements
* [feature] `no-duplicate-variable` rule now additionally checks if function parameters have been shadowed
* Additional fixes to existing rules to work as before with the typescript 1.5 compiler

v2.1.1
---
* [bugs] #292 #293 #295 #301 #302
* Some internal refactoring
* Added Windows CI testing (appveyor)

v2.1.0
---
* Fix crash on Windows

v2.0.1
---
* Upgraded Typescript compiler to 1.4
* **BREAKING CHANGES**
    * typedef rule options were modified:
        * index-signature removed as no longer necessary
        * property-signature renamed to property-declaration
        * variable-declarator renamed to variable-declaration
        * member-variable-declarator renamed to member-variable-declaration
    * typedef-whitespace rule options were modified:
        * catch-clause was removed as invalid
        * further options were added, see readme for more details
    * due to changes to the typescript compiler API, old custom rules may no longer work and may need to be rewritten
    * the JSON formatter's line and character positions are now 1-indexed instead of 0-indexed

v1.2.0
---
* [bug] #245

v1.0.1
---
* [bug] #238

v1.0.0
---
* upgrade TypeScript compiler to 1.3
* **BREAKING CHANGES**
    * all error messages now start with a lower-case character and do not end with a period
    * all rule options are consistent in nomenclature. The `typedef` and `typedef-whitespace` rules now take in hyphenated options
    * `unused-variables` rule cannot find unused private variables defined in the constructor due to a bug in 1.3 compiler
    * `indent` rule has changed to only check for tabs or spaces and not enforce indentation levels

v0.4.12
---
* multiple files with -f on cli
* config file search starts with input file

v0.4.11
---
* [bugs] #136, #163
* internal refactors

v0.4.10
---
* [bugs] #138, #145, #146, #148

v0.4.9
---
* [new-rule] `no-any` disallows all uses of `any`
* [bug] `/* tslint:disable */` now disables semicolon rule as well
* [bug] delete operator no longer results in a false positive for `no-unused-expression`

v0.4.8
---
* [new-rule] `no-var-requires` disallows require statements not part of an import statement
* [new-rule] `typedef` rule also checks for member variables
* [bug] `no-unused-variable` no longer triggers false positives for class members labeled only `static`
* [bug] `no-unused-expression` no longer triggers false positives for `"use strict";` expressions
* [bug] `use-strict` works correctly on function declarations
* [bug] config file is now discoverable from other drives on Windows

v0.4.7
---
* [new-rule] added `no-unused-expression` rule which disallows unused expression statements
* [feature] the `check-operator` option for the `whitespace` rule now checks whitespace around the => token
* [bug] `no-use-before-declare-rule` no longer triggers false positives for member variables of classes used before the class is declared
* [bug] semicolon at end of file no longer triggers false positives for `whitespace` rule
* [bug] hoisted functions no longer cause false positives for the `no-unreachable` rule
* [bug] the rule loader no longer transforms/ignores the leading and trailing underscores and dashes of rule names in the config file
* [bug] `export import` statements no longer false positives for `no-unused-variable-rule`
* [docs] added documentation for creating custom rules and formatters
* [docs] added sample `tslint.json` file, under `docs/sample.tslint.json`

v0.4.6
---
* [build] migrated build to use `grunt-ts` instead of `grunt-typescript`
* [feature] `package.json` now contains a `tslintConfig` paramater to allow users to specify the location of the configuration file there
* [feature] tslint now searches for the configuration file in the user's home directory if not found in the current path
* [bug] unbraced conditionals no longer cause false positives for the `no-unreachable` rule

v0.4.5
---
* [feature] `no-unused-variable` no longer checks parameters by defualt. Parameters are now only checked if the `check-parameters` option is set.
* [bug] `no-unused-variable` parameter check no longer fails on variable argument parameters (like ...args) and on cases where the parameters are broken up by newlines.

v0.4.4
---
* [bug] `no-unused-variable` validates function parameters and constructor methods
* [bug] `no-empty` and `no-trailing-comma` rules handle empty objects

v0.4.3
---
* [new-rule] `no-unused-variable`
* [new-rule] `no-trailing-comma`
* [new-rule] `no-use-before-declare`
* [feature] support `--version` in CLI
* [feature] expose rule names to custom formatters
* [feature] add `verbose` formatter
* [bug] `no-empty` allows constructors with member declaration parameters
* [bug] CLI supports `--help`
* [bug] `max-line-length` allows CRLF endings<|MERGE_RESOLUTION|>--- conflicted
+++ resolved
@@ -1,8 +1,6 @@
 Change Log
 ===
 
-<<<<<<< HEAD
-=======
 v3.15.1
 ---
 * Enabled additional rules in `tslint:latest` configuration (#1506)
@@ -11,17 +9,12 @@
 ---
 * Stable release containing changes from the last dev release (v3.15.0-dev.0)
 
->>>>>>> 439d7401
 v3.15.0-dev.0
 ---
 * [enhancement] Rules can automatically fix errors (#1423)
 * [enhancement] Better error messages for invalid source files (#1480)
 * [new-rule] `adjacent-overload-signatures` rule (#1426)
-<<<<<<< HEAD
-* [new-rule] `file-header` rule (#1411)
-=======
 * [new-rule] `file-header` rule (#1441)
->>>>>>> 439d7401
 * [new-rule] `object-literal-shorthand` rule (#1488)
 * [new-rule-option] `allow-declarations` option for `only-arrow-functions` rule (#1452)
 * [new-rule-option] `import-sources-order` option for `ordered-imports` rule (#1466)
